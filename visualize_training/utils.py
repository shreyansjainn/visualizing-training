--- conflicted
+++ resolved
@@ -190,16 +190,11 @@
 
         buf["step"].append(step)
 
-<<<<<<< HEAD
 
         if clock_pizza_metrics:
             buf["grad_sym"].append(data["grad_sym"])
             buf["dist_irr"].append(data["dist_irr"])
-=======
-        buf["grad_sym"].append(data["grad_sym"])
-        buf["train_dist_irr"].append(data["train_dist_irr"])
-        buf["test_dist_irr"].append(data["test_dist_irr"])
->>>>>>> 79066b48
+
 
         if has_loss:
             buf["train_loss"].append(data["train_loss"])
