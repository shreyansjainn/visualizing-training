--- conflicted
+++ resolved
@@ -4,7 +4,6 @@
 import evaluate
 import torch
 from accelerate import Accelerator
-<<<<<<< HEAD
 from sklearn.random_projection import GaussianRandomProjection
 from visualize_training.metrics import (
     distance_irrelevance,
@@ -13,9 +12,7 @@
     get_tensor_metrics,
     gradient_symmetricity,
 )
-=======
-from visualize_training.metrics import get_distribution_stats, get_matrix_metrics, get_tensor_metrics, gradient_symmetricity, distance_irrelevance
->>>>>>> 79066b48
+
 
 
 class ModelManager:
@@ -71,14 +68,11 @@
         self.hooks = []
         self.metrics_cache = []
         self.weights_biases_cache = {}
-<<<<<<< HEAD
         self.weight_projections = []
         self.training_metrics = {"loss": [], "accuracy": [], "grad_sym": [], "dist_irr": []}
 
         self._track_random_features()
-=======
-        self.training_metrics = {"loss": [], "accuracy": [], "grad_sym": [], "dist_irr": []}
->>>>>>> 79066b48
+
 
     def _load_eval(self):
         self.train_accuracy = evaluate.load(
@@ -198,7 +192,6 @@
                 if self.epoch % self.config["eval_every"] == 0:
                     eval_loss, eval_accuracy = self._evaluate()
                     train_accuracy_metric = self.train_accuracy.compute()
-<<<<<<< HEAD
 
                     if self.config.get("clock_pizza_metrics"):
                         # calculation for gradient symmetricity
@@ -248,31 +241,7 @@
                             }
                         )
 
-=======
-                    
-                    # calculation for gradient symmetricity
-                    mod_no = (x[0][-1]).item()
-                    grad_sym = gradient_symmetricity(model=self.model, mod_no=mod_no)
-                    
-                    self.training_metrics['grad_sym'].append(
-                        {"epoch": epoch, "steps": self.steps, "grad_sym": grad_sym}
-                    )
-                    
-                    train_dist_irr = distance_irrelevance(model=self.model,
-                                                          dataloader=self.train_dataloader,
-                                                          mod_no=mod_no)
-                    
-                    test_dist_irr = distance_irrelevance(model=self.model,
-                                                         dataloader=self.test_dataloader,
-                                                         mod_no=mod_no)
-                    
-                    self.training_metrics['dist_irr'].append(
-                        {"epoch": epoch, "steps": self.steps,
-                         "train_dist_irr": train_dist_irr,
-                         "test_dist_irr": test_dist_irr}
-                    )
-                    
->>>>>>> 79066b48
+
                     self.training_metrics["loss"].append(
                         {"epoch": epoch, "steps": self.steps, "train_loss": train_loss, "eval_loss": eval_loss}
                     )
